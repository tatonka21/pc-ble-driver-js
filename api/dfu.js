/*
 * Copyright (c) 2016 Nordic Semiconductor ASA
 * All rights reserved.
 *
 * Redistribution and use in source and binary forms, with or without modification,
 * are permitted provided that the following conditions are met:
 *
 *   1. Redistributions of source code must retain the above copyright notice, this
 *   list of conditions and the following disclaimer.
 *
 *   2. Redistributions in binary form must reproduce the above copyright notice, this
 *   list of conditions and the following disclaimer in the documentation and/or
 *   other materials provided with the distribution.
 *
 *   3. Neither the name of Nordic Semiconductor ASA nor the names of other
 *   contributors to this software may be used to endorse or promote products
 *   derived from this software without specific prior written permission.
 *
 *   4. This software must only be used in or with a processor manufactured by Nordic
 *   Semiconductor ASA, or in or with a processor manufactured by a third party that
 *   is used in combination with a processor manufactured by Nordic Semiconductor.
 *
 *   5. Any software provided in binary or object form under this license must not be
 *   reverse engineered, decompiled, modified and/or disassembled.
 *
 * THIS SOFTWARE IS PROVIDED BY THE COPYRIGHT HOLDERS AND CONTRIBUTORS "AS IS" AND
 * ANY EXPRESS OR IMPLIED WARRANTIES, INCLUDING, BUT NOT LIMITED TO, THE IMPLIED
 * WARRANTIES OF MERCHANTABILITY AND FITNESS FOR A PARTICULAR PURPOSE ARE
 * DISCLAIMED. IN NO EVENT SHALL THE COPYRIGHT HOLDER OR CONTRIBUTORS BE LIABLE FOR
 * ANY DIRECT, INDIRECT, INCIDENTAL, SPECIAL, EXEMPLARY, OR CONSEQUENTIAL DAMAGES
 * (INCLUDING, BUT NOT LIMITED TO, PROCUREMENT OF SUBSTITUTE GOODS OR SERVICES;
 * LOSS OF USE, DATA, OR PROFITS; OR BUSINESS INTERRUPTION) HOWEVER CAUSED AND ON
 * ANY THEORY OF LIABILITY, WHETHER IN CONTRACT, STRICT LIABILITY, OR TORT
 * (INCLUDING NEGLIGENCE OR OTHERWISE) ARISING IN ANY WAY OUT OF THE USE OF THIS
 * SOFTWARE, EVEN IF ADVISED OF THE POSSIBILITY OF SUCH DAMAGE.
 */

'use strict';

const _ = require('underscore');
const JSZip = require('jszip');
const fs = require('fs');
const EventEmitter = require('events');

const { ErrorCode } = require('./dfu/dfuConstants');
const DfuTransportFactory = require('./dfu/dfuTransportFactory');
const DfuSpeedometer = require('./dfu/dfuSpeedometer');

const SECURE_DFU_SERVICE_UUID = 'FE59';
const SECURE_DFU_CONTROL_POINT_UUID = '8EC90001F3154F609FB8838830DAEA50';
const SECURE_DFU_PACKET_UUID =        '8EC90002F3154F609FB8838830DAEA50';

/**
 * Class that provides Dfu controller functionality
 * @class
 */

class Dfu extends EventEmitter {
    /**
    * Constructor that shall not be used by developer.
    * @private
    */
    constructor() {
        super();

        this._zipFilePath = null;
<<<<<<< HEAD
        this._transportType = null;
        this._transportParameters = null;
        this._transport = null;
=======
        this._speedometer = null;

        this._controlPointCharacteristicId = null;
        this._packetCharacteristicId = null;

        this._handleProgressUpdate = _.throttle(this._handleProgressUpdate.bind(this), 1000);
>>>>>>> a2d02177
    }

    // Run the entire DFU process
    performDFU(zipFilePath, transportType, transportParameters, callback) {
        this._zipFilePath = zipFilePath || this._zipFilePath;
        this._transportType = transportType || this._transportType;
        this._transportParameters = transportParameters || this._transportParameters;

        if (!this._zipFilePath) {
            throw new Error('No zipFilePath provided.');
        }
        if (!this._transportType) {
            throw new Error('No transport type provided.');
        }
        if (!this._transportParameters) {
            throw new Error('No transport parameters provided.');
        }

        this._fetchUpdates(this._zipFilePath)
            .then(updates => this._performUpdates(updates))
            .then(() => {
                if (callback) {
                    callback();
                }
            })
            .catch(err => {
                if (err.code === ErrorCode.ABORTED) {
                    const aborted = true;
                    if (callback) { callback(null, aborted); }
                } else {
                    if (callback) { callback(err); }
                }
            });
    }

    abort() {
        if (this._transport) {
            this._transport.abort();
        } else {
            throw new Error('Abort called, but no transport is in progress.');
        }
    }

    _performUpdates(updates) {
        return new Promise((resolve, reject) => {
            Promise.resolve()
            .then(() => updates.reduce((prev, update) => {
                return prev.then(() => this._performSingleUpdate(update));
            }, Promise.resolve()))
            .then(() => resolve())
            .catch(err => reject(err));
        });
    }

<<<<<<< HEAD
    _performSingleUpdate(update) {
        return new Promise((resolve, reject) => {
            this._getProgressHandlers(update)
            .then(([initPacketProgressHandler, firmwareProgressHandler]) => {
                // Set up and configure transport
                DfuTransportFactory.create(this._transportParameters)
                .then(transport => { this._transport = transport; })
                // Send the update
                .then(() => this._sendInitPacket(update['initPacket'], initPacketProgressHandler))
                .then(() => this._sendFirmware(update['firmware'], firmwareProgressHandler))
                // That's all
                .then(() => setTimeout(() => resolve(), 5000))
                .catch(err => reject(err));
            })
            .catch(err => reject(err));
        });
    }

    _sendInitPacket(dataPromise, progressHandler) {
        return this._sendData(dataPromise,
          this._transport.sendInitPacket.bind(this._transport),
          progressHandler);
    }

    _sendFirmware(dataPromise, progressHandler) {
        return this._sendData(dataPromise,
          this._transport.sendFirmware.bind(this._transport),
          progressHandler);
    }

    _sendData(dataPromise, sendFunction, progressHandler) {
        return new Promise((resolve, reject) => {
            Promise.resolve()
              .then(() => this._transport.on('progressUpdate', progressHandler))
              .then(dataPromise)
              .then(data => sendFunction(data))
              .then(() => this._transport.removeListener('progressUpdate', progressHandler))
              .then(() => resolve())
              .catch(err => {
                  this._transport.removeListener('progressUpdate', progressHandler);
                  reject(err);
              });
        })
    }

    _getProgressHandlers(update) {
        return Promise.all([
            Promise.resolve()
                .then(update['initPacket'])
                .then(data => this._handleProgressFactory(0.05, 0.1, data.length))
                .catch(err => reject(err)),
            Promise.resolve()
                .then(update['firmware'])
                .then(data => this._handleProgressFactory(0.1, 1.0, data.length))
                .catch(err => reject(err))
        ]);
=======
    _performSingleUpdate(transport, update) {
        transport.on('progressUpdate', this._handleProgressUpdate);
        return Promise.resolve()
            .then(update['initPacket'])
            .then(data => transport.sendInitPacket(data))
            .then(update['firmware'])
            .then(data => this._transferFirmware(transport, data))
            .then(() => transport.removeListener('progressUpdate', this._handleProgressUpdate))
            .catch(err => {
                transport.removeListener('progressUpdate', this._handleProgressUpdate);
                throw err;
            });
>>>>>>> a2d02177
    }

    _transferFirmware(transport, data) {
        return transport.getFirmwareState(data)
            .then(state => {
                this._speedometer = new DfuSpeedometer(data.length, state.offset);
                return transport.sendFirmware(data);
            })
            .then(() => {
                this._speedometer = null;
            });
    }

    _handleProgressUpdate(progressUpdate) {
        if (this._speedometer) {
            this._speedometer.setCompletedBytes(progressUpdate.offset);
            this.emit('progressUpdate', {
                stage: progressUpdate.stage,
                offset: progressUpdate.offset,
                percentCompleted: this._speedometer.getPercentCompleted(),
                bytesPerSecond: this._speedometer.getBytesPerSecond(),
                averageBytesPerSecond: this._speedometer.getAverageBytesPerSecond(),
                completedBytes: this._speedometer.getCompletedBytes(),
                totalBytes: this._speedometer.getTotalBytes(),
            });
        }
    }

    _getManifestAsync(zipFilePath) {
        return new Promise((resolve, reject) => {
            this.getManifest(zipFilePath, (err, manifest) => {
                if (err) {
                    reject(err);
                } else {
                    resolve(manifest);
                }
            });
        });
    }

    _loadZipAsync(zipFilePath) {
        return new Promise ((resolve, reject) => {
            this._loadZip(zipFilePath, (err, zip) => {
                if (err) {
                    reject(err);
                } else {
                    resolve(zip);
                }
            });
        });
    }

    // Uses the manifest to fetch init packet (dat_file) and firmware (bin_file)
    // from the zip. Returns a sorted array of updates, on the format
    // [ {initPacket: <dat_file promise>, firmware: <bin_file promise>}, ... ]
    // The sorting is such that the application update is put last.
    // Each promise resolves with the contents of the given file.
    _fetchUpdates(zipFilePath) {
        return new Promise((resolve, reject) => {

            Promise.all([this._loadZipAsync(zipFilePath),
                         this._getManifestAsync(zipFilePath)])
            .then(([zip, manifest]) => {
                let updates = [];

                const createUpdatePromise = (updateType => {
                    return new Promise((resolve, reject) => {
                        let update = manifest[updateType];
                        if (update) {
                            Promise.all([() => zip.file(update['dat_file']).async('array'),
                                        () => zip.file(update['bin_file']).async('array')])
                            .then(([initPacket, firmware]) => updates.push({'initPacket': initPacket, 'firmware': firmware}))
                            .then(() => resolve())
                            .catch(err => reject(err));
                        } else {
                          resolve();
                        }
                    });
                });

                let promiseChain = new Promise(resolve => resolve());

                // The sorting of updates happens here; fetching is chained in the below order.
                for (let updateType of ['softdevice', 'bootloader', 'softdevice_bootloader', 'application']) {
                    promiseChain = promiseChain.then(() => createUpdatePromise(updateType));
                }

                promiseChain.then(() => resolve(updates))
                .catch(err => reject(err));
            })
            .catch(err => reject(err));
        });
    }


    // Callback signature: function(err, zip) {}
    _loadZip(zipFilePath, callback) {
        // Read zip file
        fs.readFile(zipFilePath, (err, data) => {
            if (err) {
                return callback(err);
            }

            // Get and return zip object
            JSZip.loadAsync(data)
            .then((zip) => {
                callback(undefined, zip);
            })
            .catch((err) => {
                return callback(err);
            })
        })
    }


    // Callback signature: function(err, manifest) {}
    getManifest(zipFilePath, callback) {
        if (zipFilePath === undefined) { throw new Error('Missing argument zipFilePath.'); }
        if ((typeof zipFilePath !== "string") || (!zipFilePath.length)) {
            throw new Error('zipFilePath must be a non-empty string.');
        }

        // Fetch zip object
        this._loadZip(zipFilePath, (err, zip) => {
            if (err) {
                return callback(err);
            }
            // Read out manifest from zip
            zip.file("manifest.json")
            .async("string")
            .then((data) => {
                let manifest;
                try {
                    // Parse manifest as JASON
                    manifest = JSON.parse(data)['manifest'];
                } catch (err) {
                    return callback(err);
                }
                // Return manifest
                return callback(undefined, manifest);
            }, (err) => {
                return callback(err);
            });
        })
    }

    /* Manifest object format:
    Consists of one or more properties whose name is one of:
        application
        bootloader
        softdevice
        softdevice_bootloader
    Each of the above properties is a firmware object, on the format:
        {bin_file: <binfile>,   // Name of file containing firmware.
         dat_file: <datfile>}   // Name of file containing init packet.
    A firmware object named softdevice_bootloader has one additional property:
        info_read_only_metadata: {
            bl_size: <blsize>,    // Size of bootloader.
            sd_size: <sdsize>}    // Size of softdevice.
    */
}

module.exports = Dfu;<|MERGE_RESOLUTION|>--- conflicted
+++ resolved
@@ -64,18 +64,11 @@
         super();
 
         this._zipFilePath = null;
-<<<<<<< HEAD
         this._transportType = null;
         this._transportParameters = null;
         this._transport = null;
-=======
         this._speedometer = null;
-
-        this._controlPointCharacteristicId = null;
-        this._packetCharacteristicId = null;
-
         this._handleProgressUpdate = _.throttle(this._handleProgressUpdate.bind(this), 1000);
->>>>>>> a2d02177
     }
 
     // Run the entire DFU process
@@ -130,77 +123,22 @@
         });
     }
 
-<<<<<<< HEAD
     _performSingleUpdate(update) {
         return new Promise((resolve, reject) => {
-            this._getProgressHandlers(update)
-            .then(([initPacketProgressHandler, firmwareProgressHandler]) => {
-                // Set up and configure transport
-                DfuTransportFactory.create(this._transportParameters)
+            DfuTransportFactory.create(this._transportParameters)
                 .then(transport => { this._transport = transport; })
-                // Send the update
-                .then(() => this._sendInitPacket(update['initPacket'], initPacketProgressHandler))
-                .then(() => this._sendFirmware(update['firmware'], firmwareProgressHandler))
-                // That's all
+                .then(() => this._transport.on('progressUpdate', this._handleProgressUpdate))
+                .then(update['initPacket'])
+                .then(data => this._transport.sendInitPacket(data))
+                .then(update['firmware'])
+                .then(data => this._transferFirmware(this._transport, data))
+                .then(() => this._transport.removeListener('progressUpdate', this._handleProgressUpdate))
                 .then(() => setTimeout(() => resolve(), 5000))
-                .catch(err => reject(err));
-            })
-            .catch(err => reject(err));
-        });
-    }
-
-    _sendInitPacket(dataPromise, progressHandler) {
-        return this._sendData(dataPromise,
-          this._transport.sendInitPacket.bind(this._transport),
-          progressHandler);
-    }
-
-    _sendFirmware(dataPromise, progressHandler) {
-        return this._sendData(dataPromise,
-          this._transport.sendFirmware.bind(this._transport),
-          progressHandler);
-    }
-
-    _sendData(dataPromise, sendFunction, progressHandler) {
-        return new Promise((resolve, reject) => {
-            Promise.resolve()
-              .then(() => this._transport.on('progressUpdate', progressHandler))
-              .then(dataPromise)
-              .then(data => sendFunction(data))
-              .then(() => this._transport.removeListener('progressUpdate', progressHandler))
-              .then(() => resolve())
-              .catch(err => {
-                  this._transport.removeListener('progressUpdate', progressHandler);
-                  reject(err);
-              });
-        })
-    }
-
-    _getProgressHandlers(update) {
-        return Promise.all([
-            Promise.resolve()
-                .then(update['initPacket'])
-                .then(data => this._handleProgressFactory(0.05, 0.1, data.length))
-                .catch(err => reject(err)),
-            Promise.resolve()
-                .then(update['firmware'])
-                .then(data => this._handleProgressFactory(0.1, 1.0, data.length))
-                .catch(err => reject(err))
-        ]);
-=======
-    _performSingleUpdate(transport, update) {
-        transport.on('progressUpdate', this._handleProgressUpdate);
-        return Promise.resolve()
-            .then(update['initPacket'])
-            .then(data => transport.sendInitPacket(data))
-            .then(update['firmware'])
-            .then(data => this._transferFirmware(transport, data))
-            .then(() => transport.removeListener('progressUpdate', this._handleProgressUpdate))
-            .catch(err => {
-                transport.removeListener('progressUpdate', this._handleProgressUpdate);
-                throw err;
-            });
->>>>>>> a2d02177
+                .catch(err => {
+                    this._transport.removeListener('progressUpdate', this._handleProgressUpdate);
+                    reject(err);
+                });
+        });
     }
 
     _transferFirmware(transport, data) {
