/*
 * Copyright (c) 2016 Nordic Semiconductor ASA
 * All rights reserved.
 *
 * Redistribution and use in source and binary forms, with or without modification,
 * are permitted provided that the following conditions are met:
 *
 *   1. Redistributions of source code must retain the above copyright notice, this
 *   list of conditions and the following disclaimer.
 *
 *   2. Redistributions in binary form must reproduce the above copyright notice, this
 *   list of conditions and the following disclaimer in the documentation and/or
 *   other materials provided with the distribution.
 *
 *   3. Neither the name of Nordic Semiconductor ASA nor the names of other
 *   contributors to this software may be used to endorse or promote products
 *   derived from this software without specific prior written permission.
 *
 *   4. This software must only be used in or with a processor manufactured by Nordic
 *   Semiconductor ASA, or in or with a processor manufactured by a third party that
 *   is used in combination with a processor manufactured by Nordic Semiconductor.
 *
 *   5. Any software provided in binary or object form under this license must not be
 *   reverse engineered, decompiled, modified and/or disassembled.
 *
 * THIS SOFTWARE IS PROVIDED BY THE COPYRIGHT HOLDERS AND CONTRIBUTORS "AS IS" AND
 * ANY EXPRESS OR IMPLIED WARRANTIES, INCLUDING, BUT NOT LIMITED TO, THE IMPLIED
 * WARRANTIES OF MERCHANTABILITY AND FITNESS FOR A PARTICULAR PURPOSE ARE
 * DISCLAIMED. IN NO EVENT SHALL THE COPYRIGHT HOLDER OR CONTRIBUTORS BE LIABLE FOR
 * ANY DIRECT, INDIRECT, INCIDENTAL, SPECIAL, EXEMPLARY, OR CONSEQUENTIAL DAMAGES
 * (INCLUDING, BUT NOT LIMITED TO, PROCUREMENT OF SUBSTITUTE GOODS OR SERVICES;
 * LOSS OF USE, DATA, OR PROFITS; OR BUSINESS INTERRUPTION) HOWEVER CAUSED AND ON
 * ANY THEORY OF LIABILITY, WHETHER IN CONTRACT, STRICT LIABILITY, OR TORT
 * (INCLUDING NEGLIGENCE OR OTHERWISE) ARISING IN ANY WAY OUT OF THE USE OF THIS
 * SOFTWARE, EVEN IF ADVISED OF THE POSSIBILITY OF SUCH DAMAGE.
 */

'use strict';

const _ = require('underscore');
const JSZip = require('jszip');
const fs = require('fs');
const EventEmitter = require('events');

const { ErrorCode } = require('./dfu/dfuConstants');
const DfuTransportFactory = require('./dfu/dfuTransportFactory');
const DfuSpeedometer = require('./dfu/dfuSpeedometer');

/**
 * Class that provides Dfu controller functionality
 * @class
 */
class Dfu extends EventEmitter {

    constructor() {
        super();

        this._zipFilePath = null;
        this._transportType = null;
        this._transportParameters = null;
        this._transport = null;
        this._speedometer = null;
        this._handleProgressUpdate = _.throttle(this._handleProgressUpdate.bind(this), 1000);
    }

    // Run the entire DFU process
    performDFU(zipFilePath, transportType, transportParameters, callback) {
        this._zipFilePath = zipFilePath;
        this._transportType = transportType;
        this._transportParameters = transportParameters;

        if (!this._zipFilePath) {
            throw new Error('No zipFilePath provided.');
        }
        if (!this._transportType) {
            throw new Error('No transport type provided.');
        }
        if (!this._transportParameters) {
            throw new Error('No transport parameters provided.');
        }

        this._fetchUpdates(this._zipFilePath)
            .then(updates => this._performUpdates(updates))
            .then(() => callback && callback())
            .catch(err => {
                if (err.code === ErrorCode.ABORTED) {
                    const aborted = true;
                    if (callback) { callback(null, aborted); }
                } else {
                    if (callback) { callback(err); }
                }
            });
    }

    abort() {
        if (this._transport) {
            this._transport.abort();
        } else {
            throw new Error('Abort called, but no transport is in progress.');
        }
    }

    _performUpdates(updates) {
        return updates.reduce((prevPromise, update) => {
            return prevPromise.then(() => this._performSingleUpdate(update.initPacket, update.firmware));
        }, Promise.resolve());
    }

    _performSingleUpdate(initPacket, firmware) {
        return this._initializeDfuTransport()
            .then(() => this._transferInitPacket(initPacket))
            .then(() => this._transferFirmware(firmware))
            .then(() => this._closeDfuTransport());
    }

    _initializeDfuTransport() {
        return DfuTransportFactory.create(this._transportParameters)
<<<<<<< HEAD
                .then(transport => this._transport = transport)
                .then(() => this._transport.on('progressUpdate', this._handleProgressUpdate))
                .then(() => this._transferInitPacket(initPacket))
                .then(() => this._transferFirmware(firmware))
                .then(() => this._transport.removeListener('progressUpdate', this._handleProgressUpdate))
                .then(() => this._transport.waitForDisconnection())
                .then(() => this._transport.destroy())
                .catch(err => {
                    this._transport.removeListener('progressUpdate', this._handleProgressUpdate);
                    this._transport.destroy();
                    throw err;
                });
=======
            .then(transport => {
                this._transport = transport;
                this._transport.on('progressUpdate', this._handleProgressUpdate);
            });
    }

    _closeDfuTransport() {
        this._transport.removeListener('progressUpdate', this._handleProgressUpdate);
        return this._transport.waitForDisconnection()
            .then(() => this._transport.close())
            .then(() => {
                this._transport = null;
            });
>>>>>>> 0c7a36ab
    }

    _transferInitPacket(initPacket) {
        this.emit('transferStart', initPacket.name);
        return initPacket.loadData()
            .then(data => this._transport.sendInitPacket(data))
            .then(() => this.emit('transferComplete', initPacket.name));
    }

    _transferFirmware(firmware) {
        this.emit('transferStart', firmware.name);
        return firmware.loadData().then(data => {
            return this._transport.getFirmwareState(data)
                .then(state => {
                    this._speedometer = new DfuSpeedometer(data.length, state.offset);
                    return this._transport.sendFirmware(data);
                })
                .then(() => this.emit('transferComplete', firmware.name));
        });
    }

    _handleProgressUpdate(progressUpdate) {
        if (progressUpdate.offset) {
            this._speedometer.setCompletedBytes(progressUpdate.offset);
            this.emit('progressUpdate', {
                stage: progressUpdate.stage,
                offset: progressUpdate.offset,
                percentCompleted: this._speedometer.getPercentCompleted(),
                bytesPerSecond: this._speedometer.getBytesPerSecond(),
                averageBytesPerSecond: this._speedometer.getAverageBytesPerSecond(),
                completedBytes: this._speedometer.getCompletedBytes(),
                totalBytes: this._speedometer.getTotalBytes(),
            });
        } else {
            this.emit('progressUpdate', {
                stage: progressUpdate.stage,
            });
        }
    }

   /**
    * Get promise for manifest.json from the given zip file.
    * This function is a wrapper for getManifest().
    *
    * @param zipFilePath path of the zip file
    * @returns Promise for manifest.json
    * @private
    */
    _getManifestAsync(zipFilePath) {
        return new Promise((resolve, reject) => {
            this.getManifest(zipFilePath, (err, manifest) => {
                if (err) {
                    reject(err);
                } else {
                    resolve(manifest);
                }
            });
        });
    }

    /**
     * Get promise for JSZip zip object of the given zip file.
     * This function is a wrapper for _loadZip().
     *
     * @param zipFilePath path of the zip file
     * @returns Promise for JSZip zip object
     * @private
     */
    _loadZipAsync(zipFilePath) {
        return new Promise ((resolve, reject) => {
            this._loadZip(zipFilePath, (err, zip) => {
                if (err) {
                    reject(err);
                } else {
                    resolve(zip);
                }
            });
        });
    }

    /**
     * Fetch init packet (dat_file) and firmware (bin_file) for all updates
     * included in the zip. Returns a sorted array of updates, on the format:
     * [{
     *   initPacket: {
     *     name: filename.dat,
     *     loadData: <function returning promise with data>
     *   },
     *   firmware: {
     *     name: filename.bin,
     *     loadData: <function returning promise with data>
     *   }
     * }, ... ]
     *
     * The sorting is such that the application update is put last.
     * Each promise resolves with the contents of the given file.
     *
     * @param zipFilePath path of the zip file containing the updates
     * @returns Promise resolves to an array of updates
     * @private
     */
    _fetchUpdates(zipFilePath) {
        return Promise.all([
            this._loadZipAsync(zipFilePath),
            this._getManifestAsync(zipFilePath)
        ]).then(([zip, manifest]) => {
            return this._getFirmwareTypes(manifest).map(type => {
                const firmwareUpdate = manifest[type];
                const initPacketName = firmwareUpdate['dat_file'];
                const firmwareName = firmwareUpdate['bin_file'];
                return {
                    initPacket: {
                        name: initPacketName,
                        loadData: () => zip.file(initPacketName).async('array'),
                    },
                    firmware: {
                        name: firmwareName,
                        loadData: () => zip.file(firmwareName).async('array'),
                    },
                };
            });
        });
    }

    _getFirmwareTypes(manifest) {
        return [
            'softdevice',
            'bootloader',
            'softdevice_bootloader',
            'application'
        ].filter(type => manifest[type] ? true : false);
    }

    /**
     * Get JSZip zip object of the given zip file.
     *
     * @param zipFilePath path of the zip file
     * @param callback signature: (err, zip) => {}
     * @private
     */
    _loadZip(zipFilePath, callback) {
        // Read zip file
        fs.readFile(zipFilePath, (err, data) => {
            if (err) {
                return callback(err);
            }

            // Get and return zip object
            JSZip.loadAsync(data)
            .then((zip) => {
                callback(undefined, zip);
            })
            .catch((err) => {
                return callback(err);
            })
        })
    }

    /**
     * Get and return manifest.json from the given zip file.
     *
     * @param zipFilePath path of the zip file
     * @param callback signature: (err, manifest) => {}
     */
    getManifest(zipFilePath, callback) {
        if (zipFilePath === undefined) { throw new Error('Missing argument zipFilePath.'); }
        if ((typeof zipFilePath !== "string") || (!zipFilePath.length)) {
            throw new Error('zipFilePath must be a non-empty string.');
        }

        // Fetch zip object
        this._loadZip(zipFilePath, (err, zip) => {
            if (err) {
                return callback(err);
            }
            // Read out manifest from zip
            zip.file("manifest.json")
            .async("string")
            .then((data) => {
                let manifest;
                try {
                    // Parse manifest as JASON
                    manifest = JSON.parse(data)['manifest'];
                } catch (err) {
                    return callback(err);
                }
                // Return manifest
                return callback(undefined, manifest);
            }, (err) => {
                return callback(err);
            });
        })
    }

    /* Manifest object format:
    Consists of one or more properties whose name is one of:
        application
        bootloader
        softdevice
        softdevice_bootloader
    Each of the above properties is a firmware object, on the format:
        {bin_file: <binfile>,   // Name of file containing firmware.
         dat_file: <datfile>}   // Name of file containing init packet.
    A firmware object named softdevice_bootloader has one additional property:
        info_read_only_metadata: {
            bl_size: <blsize>,    // Size of bootloader.
            sd_size: <sdsize>}    // Size of softdevice.
    */
}

module.exports = Dfu;<|MERGE_RESOLUTION|>--- conflicted
+++ resolved
@@ -110,25 +110,16 @@
         return this._initializeDfuTransport()
             .then(() => this._transferInitPacket(initPacket))
             .then(() => this._transferFirmware(firmware))
-            .then(() => this._closeDfuTransport());
+            .then(() => this._transport.waitForDisconnection())
+            .then(() => this._closeDfuTransport())
+            .catch(err => {
+                this._closeDfuTransport();
+                throw err;
+            });
     }
 
     _initializeDfuTransport() {
         return DfuTransportFactory.create(this._transportParameters)
-<<<<<<< HEAD
-                .then(transport => this._transport = transport)
-                .then(() => this._transport.on('progressUpdate', this._handleProgressUpdate))
-                .then(() => this._transferInitPacket(initPacket))
-                .then(() => this._transferFirmware(firmware))
-                .then(() => this._transport.removeListener('progressUpdate', this._handleProgressUpdate))
-                .then(() => this._transport.waitForDisconnection())
-                .then(() => this._transport.destroy())
-                .catch(err => {
-                    this._transport.removeListener('progressUpdate', this._handleProgressUpdate);
-                    this._transport.destroy();
-                    throw err;
-                });
-=======
             .then(transport => {
                 this._transport = transport;
                 this._transport.on('progressUpdate', this._handleProgressUpdate);
@@ -137,12 +128,8 @@
 
     _closeDfuTransport() {
         this._transport.removeListener('progressUpdate', this._handleProgressUpdate);
-        return this._transport.waitForDisconnection()
-            .then(() => this._transport.close())
-            .then(() => {
-                this._transport = null;
-            });
->>>>>>> 0c7a36ab
+        return this._transport.close()
+            .then(() => this._transport = null );
     }
 
     _transferInitPacket(initPacket) {
