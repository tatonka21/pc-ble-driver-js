/*
 * Copyright (c) 2016 Nordic Semiconductor ASA
 * All rights reserved.
 *
 * Redistribution and use in source and binary forms, with or without modification,
 * are permitted provided that the following conditions are met:
 *
 *   1. Redistributions of source code must retain the above copyright notice, this
 *   list of conditions and the following disclaimer.
 *
 *   2. Redistributions in binary form must reproduce the above copyright notice, this
 *   list of conditions and the following disclaimer in the documentation and/or
 *   other materials provided with the distribution.
 *
 *   3. Neither the name of Nordic Semiconductor ASA nor the names of other
 *   contributors to this software may be used to endorse or promote products
 *   derived from this software without specific prior written permission.
 *
 *   4. This software must only be used in or with a processor manufactured by Nordic
 *   Semiconductor ASA, or in or with a processor manufactured by a third party that
 *   is used in combination with a processor manufactured by Nordic Semiconductor.
 *
 *   5. Any software provided in binary or object form under this license must not be
 *   reverse engineered, decompiled, modified and/or disassembled.
 *
 * THIS SOFTWARE IS PROVIDED BY THE COPYRIGHT HOLDERS AND CONTRIBUTORS "AS IS" AND
 * ANY EXPRESS OR IMPLIED WARRANTIES, INCLUDING, BUT NOT LIMITED TO, THE IMPLIED
 * WARRANTIES OF MERCHANTABILITY AND FITNESS FOR A PARTICULAR PURPOSE ARE
 * DISCLAIMED. IN NO EVENT SHALL THE COPYRIGHT HOLDER OR CONTRIBUTORS BE LIABLE FOR
 * ANY DIRECT, INDIRECT, INCIDENTAL, SPECIAL, EXEMPLARY, OR CONSEQUENTIAL DAMAGES
 * (INCLUDING, BUT NOT LIMITED TO, PROCUREMENT OF SUBSTITUTE GOODS OR SERVICES;
 * LOSS OF USE, DATA, OR PROFITS; OR BUSINESS INTERRUPTION) HOWEVER CAUSED AND ON
 * ANY THEORY OF LIABILITY, WHETHER IN CONTRACT, STRICT LIABILITY, OR TORT
 * (INCLUDING NEGLIGENCE OR OTHERWISE) ARISING IN ANY WAY OUT OF THE USE OF THIS
 * SOFTWARE, EVEN IF ADVISED OF THE POSSIBILITY OF SUCH DAMAGE.
 */

'use strict';

const _ = require('underscore');
const JSZip = require('jszip');
const fs = require('fs');
const EventEmitter = require('events');

const { ErrorCode } = require('./dfu/dfuConstants');
const DfuTransportFactory = require('./dfu/dfuTransportFactory');
const DfuSpeedometer = require('./dfu/dfuSpeedometer');

const DfuState = Object.freeze({
    READY: 0,
    IN_PROGRESS: 1,
    ABORTING: 2,
});

/**
 * Class that provides Dfu controller functionality
 * @class
 */
class Dfu extends EventEmitter {

    constructor(transportType, transportParameters) {
        super();

        if (!transportType) {
            throw new Error('No transport type provided.');
        }
        if (!transportParameters) {
            throw new Error('No transport parameters provided.');
        }

        this._transportType = transportType;
        this._transportParameters = transportParameters;
        this._transport = null;
        this._speedometer = null;
        this._handleProgressUpdate = _.throttle(this._handleProgressUpdate.bind(this), 1000);

        this._setState(DfuState.READY);
    }

    // Run the entire DFU process
    performDFU(zipFilePath, callback) {
        if (this._state !== DfuState.READY) {
            throw new Error('Not in READY state. DFU in progress or aborting.');
        }
        if (!zipFilePath) {
            throw new Error('No zipFilePath provided.');
        }

        this._setState(DfuState.IN_PROGRESS);

        this._fetchUpdates(zipFilePath)
            .then(updates => this._performUpdates(updates))
            .then(() => this._setState(DfuState.READY))
            .then(() => callback && callback())
            .catch(err => {
                if (err.code === ErrorCode.ABORTED) {
                    this._setState(DfuState.READY);
                    const aborted = true;
                    if (callback) { callback(null, aborted); }
                } else {
                    if (callback) { callback(err); }
                }
            });
    }

    abort() {
        this._setState(DfuState.ABORTING);
        if (this._transport) {
            this._transport.abort();
        } else {
            // TODO Should stop either way. Not throw error. Aborting should not rely on having a transport.
            throw new Error('Abort called, but no transport is in progress.');
        }
    }

    _setState(state) {
        if (this._state !== state) {
            this._state = state;
            this.emit('stateChanged', state);
        }
    }

    _performUpdates(updates) {
        return updates.reduce((prevPromise, update) => {
            return prevPromise.then(() => this._performSingleUpdate(update.datFile, update.binFile));
        }, Promise.resolve());
    }

    _performSingleUpdate(datFile, binFile) {
        return this._initializeDfuTransport()
<<<<<<< HEAD
            .then(() => this._transferInitPacket(initPacket))
            .then(() => this._transferFirmware(firmware))
            .then(() => this._transport.waitForDisconnection())
            .then(() => this._closeDfuTransport())
            .catch(err => {
                this._closeDfuTransport();
                throw err;
            });
=======
            .then(() => this._transferInitPacket(datFile))
            .then(() => this._transferFirmware(binFile))
            .then(() => this._closeDfuTransport());
>>>>>>> c530e796
    }

    _initializeDfuTransport() {
        return DfuTransportFactory.create(this._transportParameters)
            .then(transport => {
                this._transport = transport;
                this._transport.on('progressUpdate', this._handleProgressUpdate);
            });
    }

    _closeDfuTransport() {
        return Promise.resolve()
            .then(() => this._transport.removeListener('progressUpdate', this._handleProgressUpdate))
            .then(() => this._transport.destroy())
            .then(() => this._transport = null );
    }

    _transferInitPacket(file) {
        this.emit('transferStart', file.name);
        return file.loadData().then(data => {
            return this._transport.sendInitPacket(data)
                .then(() => this.emit('transferComplete', file.name));
        });
    }

    _transferFirmware(file) {
        this.emit('transferStart', file.name);
        return file.loadData().then(data => {
            return this._transport.getFirmwareState(data)
                .then(state => {
                    this._speedometer = new DfuSpeedometer(data.length, state.offset);
                    return this._transport.sendFirmware(data);
                })
                .then(() => this.emit('transferComplete', file.name));
        });
    }

    _handleProgressUpdate(progressUpdate) {
        if (progressUpdate.offset) {
            this._speedometer.setCompletedBytes(progressUpdate.offset);
            this.emit('progressUpdate', {
                stage: progressUpdate.stage,
                offset: progressUpdate.offset,
                percentCompleted: this._speedometer.getPercentCompleted(),
                bytesPerSecond: this._speedometer.getBytesPerSecond(),
                averageBytesPerSecond: this._speedometer.getAverageBytesPerSecond(),
                completedBytes: this._speedometer.getCompletedBytes(),
                totalBytes: this._speedometer.getTotalBytes(),
            });
        } else {
            this.emit('progressUpdate', {
                stage: progressUpdate.stage,
            });
        }
    }

   /**
    * Get promise for manifest.json from the given zip file.
    * This function is a wrapper for getManifest().
    *
    * @param zipFilePath path of the zip file
    * @returns Promise for manifest.json
    * @private
    */
    _getManifestAsync(zipFilePath) {
        return new Promise((resolve, reject) => {
            this.getManifest(zipFilePath, (err, manifest) => {
                if (err) {
                    reject(err);
                } else {
                    resolve(manifest);
                }
            });
        });
    }

    /**
     * Get promise for JSZip zip object of the given zip file.
     * This function is a wrapper for _loadZip().
     *
     * @param zipFilePath path of the zip file
     * @returns Promise for JSZip zip object
     * @private
     */
    _loadZipAsync(zipFilePath) {
        return new Promise ((resolve, reject) => {
            this._loadZip(zipFilePath, (err, zip) => {
                if (err) {
                    reject(err);
                } else {
                    resolve(zip);
                }
            });
        });
    }

    /**
     * Fetch datFile and binFile for all updates included in the zip.
     * Returns a sorted array of updates, on the format:
     * [{
     *   datFile: {
     *     name: filename.dat,
     *     loadData: <function returning promise with data>
     *   },
     *   binFile: {
     *     name: filename.bin,
     *     loadData: <function returning promise with data>
     *   }
     * }, ... ]
     *
     * The sorting is such that the application update is put last.
     * Each promise resolves with the contents of the given file.
     *
     * @param zipFilePath path of the zip file containing the updates
     * @returns Promise resolves to an array of updates
     * @private
     */
    _fetchUpdates(zipFilePath) {
        return Promise.all([
            this._loadZipAsync(zipFilePath),
            this._getManifestAsync(zipFilePath)
        ]).then(([zip, manifest]) => {
            return this._getFirmwareTypes(manifest).map(type => {
                const firmwareUpdate = manifest[type];
                const datFileName = firmwareUpdate['dat_file'];
                const binFileName = firmwareUpdate['bin_file'];
                return {
                    datFile: {
                        name: datFileName,
                        loadData: () => zip.file(datFileName).async('array'),
                    },
                    binFile: {
                        name: binFileName,
                        loadData: () => zip.file(binFileName).async('array'),
                    },
                };
            });
        });
    }

    _getFirmwareTypes(manifest) {
        return [
            'softdevice',
            'bootloader',
            'softdevice_bootloader',
            'application'
        ].filter(type => manifest[type] ? true : false);
    }

    /**
     * Get JSZip zip object of the given zip file.
     *
     * @param zipFilePath path of the zip file
     * @param callback signature: (err, zip) => {}
     * @private
     */
    _loadZip(zipFilePath, callback) {
        // Read zip file
        fs.readFile(zipFilePath, (err, data) => {
            if (err) {
                return callback(err);
            }

            // Get and return zip object
            JSZip.loadAsync(data)
            .then((zip) => {
                callback(undefined, zip);
            })
            .catch((err) => {
                return callback(err);
            })
        })
    }

    /**
     * Get and return manifest.json from the given zip file.
     *
     * @param zipFilePath path of the zip file
     * @param callback signature: (err, manifest) => {}
     */
    getManifest(zipFilePath, callback) {
        if (zipFilePath === undefined) { throw new Error('Missing argument zipFilePath.'); }
        if ((typeof zipFilePath !== "string") || (!zipFilePath.length)) {
            throw new Error('zipFilePath must be a non-empty string.');
        }

        // Fetch zip object
        this._loadZip(zipFilePath, (err, zip) => {
            if (err) {
                return callback(err);
            }
            // Read out manifest from zip
            zip.file("manifest.json")
            .async("string")
            .then((data) => {
                let manifest;
                try {
                    // Parse manifest as JASON
                    manifest = JSON.parse(data)['manifest'];
                } catch (err) {
                    return callback(err);
                }
                // Return manifest
                return callback(undefined, manifest);
            }, (err) => {
                return callback(err);
            });
        })
    }

    /* Manifest object format:
    Consists of one or more properties whose name is one of:
        application
        bootloader
        softdevice
        softdevice_bootloader
    Each of the above properties is a firmware object, on the format:
        {bin_file: <binfile>,   // Name of file containing firmware.
         dat_file: <datfile>}   // Name of file containing init packet.
    A firmware object named softdevice_bootloader has one additional property:
        info_read_only_metadata: {
            bl_size: <blsize>,    // Size of bootloader.
            sd_size: <sdsize>}    // Size of softdevice.
    */
}

module.exports = Dfu;<|MERGE_RESOLUTION|>--- conflicted
+++ resolved
@@ -128,20 +128,14 @@
 
     _performSingleUpdate(datFile, binFile) {
         return this._initializeDfuTransport()
-<<<<<<< HEAD
-            .then(() => this._transferInitPacket(initPacket))
-            .then(() => this._transferFirmware(firmware))
+            .then(() => this._transferInitPacket(datFile))
+            .then(() => this._transferFirmware(binFile))
             .then(() => this._transport.waitForDisconnection())
             .then(() => this._closeDfuTransport())
             .catch(err => {
                 this._closeDfuTransport();
                 throw err;
             });
-=======
-            .then(() => this._transferInitPacket(datFile))
-            .then(() => this._transferFirmware(binFile))
-            .then(() => this._closeDfuTransport());
->>>>>>> c530e796
     }
 
     _initializeDfuTransport() {
