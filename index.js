/*
 * Copyright (c) 2016 Nordic Semiconductor ASA
 * All rights reserved.
 *
 * Redistribution and use in source and binary forms, with or without modification,
 * are permitted provided that the following conditions are met:
 *
 *   1. Redistributions of source code must retain the above copyright notice, this
 *   list of conditions and the following disclaimer.
 *
 *   2. Redistributions in binary form must reproduce the above copyright notice, this
 *   list of conditions and the following disclaimer in the documentation and/or
 *   other materials provided with the distribution.
 *
 *   3. Neither the name of Nordic Semiconductor ASA nor the names of other
 *   contributors to this software may be used to endorse or promote products
 *   derived from this software without specific prior written permission.
 *
 *   4. This software must only be used in or with a processor manufactured by Nordic
 *   Semiconductor ASA, or in or with a processor manufactured by a third party that
 *   is used in combination with a processor manufactured by Nordic Semiconductor.
 *
 *   5. Any software provided in binary or object form under this license must not be
 *   reverse engineered, decompiled, modified and/or disassembled.
 *
 * THIS SOFTWARE IS PROVIDED BY THE COPYRIGHT HOLDERS AND CONTRIBUTORS "AS IS" AND
 * ANY EXPRESS OR IMPLIED WARRANTIES, INCLUDING, BUT NOT LIMITED TO, THE IMPLIED
 * WARRANTIES OF MERCHANTABILITY AND FITNESS FOR A PARTICULAR PURPOSE ARE
 * DISCLAIMED. IN NO EVENT SHALL THE COPYRIGHT HOLDER OR CONTRIBUTORS BE LIABLE FOR
 * ANY DIRECT, INDIRECT, INCIDENTAL, SPECIAL, EXEMPLARY, OR CONSEQUENTIAL DAMAGES
 * (INCLUDING, BUT NOT LIMITED TO, PROCUREMENT OF SUBSTITUTE GOODS OR SERVICES;
 * LOSS OF USE, DATA, OR PROFITS; OR BUSINESS INTERRUPTION) HOWEVER CAUSED AND ON
 * ANY THEORY OF LIABILITY, WHETHER IN CONTRACT, STRICT LIABILITY, OR TORT
 * (INCLUDING NEGLIGENCE OR OTHERWISE) ARISING IN ANY WAY OUT OF THE USE OF THIS
 * SOFTWARE, EVEN IF ADVISED OF THE POSSIBILITY OF SUCH DAMAGE.
 */

<<<<<<< HEAD
var driver = require('bindings')('pc-ble-driver-js');
var Adapter = require('./api/adapter');
var AdapterFactory = require('./api/adapterFactory');
var AdapterState = require('./api/adapterState');
var Characteristic = require('./api/characteristic');
var Descriptor = require('./api/descriptor');
var Device = require('./api/device');
var Security = require('./api/security');
var Service = require('./api/service');
var ServiceFactory = require('./api/serviceFactory');
var Dfu = require('./api/dfu');
=======
const Adapter = require('./api/adapter');
const AdapterFactory = require('./api/adapterFactory');
const AdapterState = require('./api/adapterState');
const Characteristic = require('./api/characteristic');
const Descriptor = require('./api/descriptor');
const Device = require('./api/device');
const Security = require('./api/security');
const Service = require('./api/service');
const ServiceFactory = require('./api/serviceFactory');
>>>>>>> 1227fe15

module.exports.api = {
    Adapter,
    AdapterFactory,
    AdapterState,
    Characteristic,
    Descriptor,
    Device,
    Security,
    Service,
    ServiceFactory,
    Dfu,
};<|MERGE_RESOLUTION|>--- conflicted
+++ resolved
@@ -35,19 +35,7 @@
  * SOFTWARE, EVEN IF ADVISED OF THE POSSIBILITY OF SUCH DAMAGE.
  */
 
-<<<<<<< HEAD
-var driver = require('bindings')('pc-ble-driver-js');
-var Adapter = require('./api/adapter');
-var AdapterFactory = require('./api/adapterFactory');
-var AdapterState = require('./api/adapterState');
-var Characteristic = require('./api/characteristic');
-var Descriptor = require('./api/descriptor');
-var Device = require('./api/device');
-var Security = require('./api/security');
-var Service = require('./api/service');
-var ServiceFactory = require('./api/serviceFactory');
-var Dfu = require('./api/dfu');
-=======
+//var driver = require('bindings')('pc-ble-driver-js');
 const Adapter = require('./api/adapter');
 const AdapterFactory = require('./api/adapterFactory');
 const AdapterState = require('./api/adapterState');
@@ -57,7 +45,7 @@
 const Security = require('./api/security');
 const Service = require('./api/service');
 const ServiceFactory = require('./api/serviceFactory');
->>>>>>> 1227fe15
+const Dfu = require('./api/dfu');
 
 module.exports.api = {
     Adapter,
