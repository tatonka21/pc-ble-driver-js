--- conflicted
+++ resolved
@@ -439,13 +439,6 @@
     ble_gap_conn_sec_t *conn_sec;
 };
 
-<<<<<<< HEAD
-struct GapAuthenticateBaton : public Baton {
-public:
-    BATON_CONSTRUCTOR(GapAuthenticateBaton);
-    uint16_t conn_handle;
-    ble_gap_sec_params_t *p_sec_params;
-=======
 struct GapEncryptBaton : public Baton {
 public:
     BATON_CONSTRUCTOR(GapEncryptBaton);
@@ -461,7 +454,13 @@
     ble_gap_enc_info_t *enc_info;
     ble_gap_irk_t *id_info;
     ble_gap_sign_info_t *sign_info;
->>>>>>> 94730571
+};
+
+struct GapAuthenticateBaton : public Baton {
+public:
+    BATON_CONSTRUCTOR(GapAuthenticateBaton);
+    uint16_t conn_handle;
+    ble_gap_sec_params_t *p_sec_params;
 };
 
 ///// End GAP Batons //////////////////////////////////////////////////////////////////////////////////
@@ -484,12 +483,9 @@
 METHOD_DEFINITIONS(GapStopAdvertising);
 METHOD_DEFINITIONS(GapSecParamsReply);
 METHOD_DEFINITIONS(GapConnSecGet);
-<<<<<<< HEAD
-METHOD_DEFINITIONS(GapAuthenticate);
-=======
 METHOD_DEFINITIONS(GapEncrypt);
 METHOD_DEFINITIONS(GapSecInfoReply);
->>>>>>> 94730571
+METHOD_DEFINITIONS(GapAuthenticate);
 
 extern "C" {
     void init_gap(Nan::ADDON_REGISTER_FUNCTION_ARGS_TYPE target);
